--- conflicted
+++ resolved
@@ -43,11 +43,7 @@
 
 paths:
   save_ckpt_dir: "checkpoints" # directory where checkpoints will be saved
-<<<<<<< HEAD
-  load_ckpt_path: null
-=======
   load_ckpt_path: null # if not None, specifies path to model state dict which will be loaded
->>>>>>> 4846fa41
   log_dir: "logs"
   hf_repo_id: null # repo id to upload model to huggingface if null model is not uploaded
 
